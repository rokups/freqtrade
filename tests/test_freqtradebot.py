--- conflicted
+++ resolved
@@ -1732,12 +1732,7 @@
     )
     n = freqtrade.exit_positions(trades)
     assert n == 0
-<<<<<<< HEAD
-    assert log_has('Unable to exit trade ETH/BTC: ', caplog)
-    caplog.clear()
-=======
     assert log_has('Unable to sell trade ETH/BTC: ', caplog)
->>>>>>> efd6c037
 
 
 def test_update_trade_state(mocker, default_conf, limit_buy_order, caplog) -> None:
@@ -3352,11 +3347,7 @@
     assert wallet_update.call_count == 1
 
 
-<<<<<<< HEAD
-def test_safe_exit_amount_error(default_conf, fee, caplog, mocker):
-=======
 def test__safe_exit_amount_error(default_conf, fee, caplog, mocker):
->>>>>>> efd6c037
     patch_RPCManager(mocker)
     patch_exchange(mocker)
     amount = 95.33
@@ -3373,11 +3364,7 @@
     )
     freqtrade = FreqtradeBot(default_conf)
     patch_get_signal(freqtrade)
-<<<<<<< HEAD
     with pytest.raises(DependencyException, match=r"Not enough amount to exit."):
-=======
-    with pytest.raises(DependencyException, match=r"Not enough amount to sell."):
->>>>>>> efd6c037
         assert freqtrade._safe_exit_amount(trade.pair, trade.amount)
 
 
@@ -3755,10 +3742,6 @@
         ' leverage=1.0, open_rate=0.24544100, open_since=closed) (from 8.0 to 7.992).',
         caplog
     )
-<<<<<<< HEAD
-    caplog.clear()
-=======
->>>>>>> efd6c037
 
 
 def test_get_real_amount_quote_dust(default_conf, trades_for_order, buy_order_fee, fee,
@@ -3809,10 +3792,6 @@
         'myTrade-Dict empty found',
         caplog
     )
-<<<<<<< HEAD
-    caplog.clear()
-=======
->>>>>>> efd6c037
 
 
 def test_get_real_amount_stake(default_conf, trades_for_order, buy_order_fee, fee, mocker):
@@ -3975,10 +3954,6 @@
         ' leverage=1.0, open_rate=0.24544100, open_since=closed) (from 8.0 to 7.996).',
         caplog
     )
-<<<<<<< HEAD
-    caplog.clear()
-=======
->>>>>>> efd6c037
 
 
 def test_get_real_amount_invalid_order(default_conf, trades_for_order, buy_order_fee, fee, mocker):
