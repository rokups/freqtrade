"""
Unit test file for rpc/api_server.py
"""

import json
from datetime import datetime, timedelta, timezone
from pathlib import Path
from unittest.mock import ANY, MagicMock, PropertyMock

import pytest
import uvicorn
from fastapi import FastAPI
from fastapi.exceptions import HTTPException
from fastapi.testclient import TestClient
from numpy import isnan
from requests.auth import _basic_auth_str

from freqtrade.__init__ import __version__
from freqtrade.enums import CandleType, RunMode, State
from freqtrade.exceptions import DependencyException, ExchangeError, OperationalException
from freqtrade.loggers import setup_logging, setup_logging_pre
from freqtrade.persistence import PairLocks, Trade
from freqtrade.rpc import RPC
from freqtrade.rpc.api_server import ApiServer
from freqtrade.rpc.api_server.api_auth import create_token, get_user_from_token
from freqtrade.rpc.api_server.uvicorn_threaded import UvicornServer
from tests.conftest import (CURRENT_TEST_STRATEGY, create_mock_trades, get_mock_coro,
                            get_patched_freqtradebot, log_has, log_has_re, patch_get_signal)


BASE_URI = "/api/v1"
_TEST_USER = "FreqTrader"
_TEST_PASS = "SuperSecurePassword1!"


@pytest.fixture
def botclient(default_conf, mocker):
    setup_logging_pre()
    setup_logging(default_conf)
    default_conf['runmode'] = RunMode.DRY_RUN
    default_conf.update({"api_server": {"enabled": True,
                                        "listen_ip_address": "127.0.0.1",
                                        "listen_port": 8080,
                                        "CORS_origins": ['http://example.com'],
                                        "username": _TEST_USER,
                                        "password": _TEST_PASS,
                                        }})

    ftbot = get_patched_freqtradebot(mocker, default_conf)
    rpc = RPC(ftbot)
    mocker.patch('freqtrade.rpc.api_server.ApiServer.start_api', MagicMock())
    try:
        apiserver = ApiServer(default_conf)
        apiserver.add_rpc_handler(rpc)
        yield ftbot, TestClient(apiserver.app)
        # Cleanup ... ?
    finally:
        ApiServer.shutdown()


def client_post(client, url, data={}):
    return client.post(url,
                       data=data,
                       headers={'Authorization': _basic_auth_str(_TEST_USER, _TEST_PASS),
                                'Origin': 'http://example.com',
                                'content-type': 'application/json'
                                })


def client_get(client, url):
    # Add fake Origin to ensure CORS kicks in
    return client.get(url, headers={'Authorization': _basic_auth_str(_TEST_USER, _TEST_PASS),
                                    'Origin': 'http://example.com'})


def client_delete(client, url):
    # Add fake Origin to ensure CORS kicks in
    return client.delete(url, headers={'Authorization': _basic_auth_str(_TEST_USER, _TEST_PASS),
                                       'Origin': 'http://example.com'})


def assert_response(response, expected_code=200, needs_cors=True):
    assert response.status_code == expected_code
    assert response.headers.get('content-type') == "application/json"
    if needs_cors:
        assert ('access-control-allow-credentials', 'true') in response.headers.items()
        assert ('access-control-allow-origin', 'http://example.com') in response.headers.items()


def test_api_not_found(botclient):
    ftbot, client = botclient

    rc = client_get(client, f"{BASE_URI}/invalid_url")
    assert_response(rc, 404)
    assert rc.json() == {"detail": "Not Found"}


def test_api_ui_fallback(botclient, mocker):
    ftbot, client = botclient

    rc = client_get(client, "/favicon.ico")
    assert rc.status_code == 200

    rc = client_get(client, "/fallback_file.html")
    assert rc.status_code == 200
    assert '`freqtrade install-ui`' in rc.text

    # Forwarded to fallback_html or index.html (depending if it's installed or not)
    rc = client_get(client, "/something")
    assert rc.status_code == 200

    # Test directory traversal without mock
    rc = client_get(client, '%2F%2F%2Fetc/passwd')
    assert rc.status_code == 200
    # Allow both fallback or real UI
    assert '`freqtrade install-ui`' in rc.text or '<!DOCTYPE html>' in rc.text

    mocker.patch.object(Path, 'is_file', MagicMock(side_effect=[True, False]))
    rc = client_get(client, '%2F%2F%2Fetc/passwd')
    assert rc.status_code == 200

    assert '`freqtrade install-ui`' in rc.text


def test_api_ui_version(botclient, mocker):
    ftbot, client = botclient

    mocker.patch('freqtrade.commands.deploy_commands.read_ui_version', return_value='0.1.2')
    rc = client_get(client, "/ui_version")
    assert rc.status_code == 200
    assert rc.json()['version'] == '0.1.2'


def test_api_auth():
    with pytest.raises(ValueError):
        create_token({'identity': {'u': 'Freqtrade'}}, 'secret1234', token_type="NotATokenType")

    token = create_token({'identity': {'u': 'Freqtrade'}}, 'secret1234')
    assert isinstance(token, str)

    u = get_user_from_token(token, 'secret1234')
    assert u == 'Freqtrade'
    with pytest.raises(HTTPException):
        get_user_from_token(token, 'secret1234', token_type='refresh')
    # Create invalid token
    token = create_token({'identity': {'u1': 'Freqrade'}}, 'secret1234')
    with pytest.raises(HTTPException):
        get_user_from_token(token, 'secret1234')

    with pytest.raises(HTTPException):
        get_user_from_token(b'not_a_token', 'secret1234')


def test_api_unauthorized(botclient):
    ftbot, client = botclient
    rc = client.get(f"{BASE_URI}/ping")
    assert_response(rc, needs_cors=False)
    assert rc.json() == {'status': 'pong'}

    # Don't send user/pass information
    rc = client.get(f"{BASE_URI}/version")
    assert_response(rc, 401, needs_cors=False)
    assert rc.json() == {'detail': 'Unauthorized'}

    # Change only username
    ftbot.config['api_server']['username'] = 'Ftrader'
    rc = client_get(client, f"{BASE_URI}/version")
    assert_response(rc, 401)
    assert rc.json() == {'detail': 'Unauthorized'}

    # Change only password
    ftbot.config['api_server']['username'] = _TEST_USER
    ftbot.config['api_server']['password'] = 'WrongPassword'
    rc = client_get(client, f"{BASE_URI}/version")
    assert_response(rc, 401)
    assert rc.json() == {'detail': 'Unauthorized'}

    ftbot.config['api_server']['username'] = 'Ftrader'
    ftbot.config['api_server']['password'] = 'WrongPassword'

    rc = client_get(client, f"{BASE_URI}/version")
    assert_response(rc, 401)
    assert rc.json() == {'detail': 'Unauthorized'}


def test_api_token_login(botclient):
    ftbot, client = botclient
    rc = client.post(f"{BASE_URI}/token/login",
                     data=None,
                     headers={'Authorization': _basic_auth_str('WRONG_USER', 'WRONG_PASS'),
                              'Origin': 'http://example.com'})
    assert_response(rc, 401)
    rc = client_post(client, f"{BASE_URI}/token/login")
    assert_response(rc)
    assert 'access_token' in rc.json()
    assert 'refresh_token' in rc.json()

    # test Authentication is working with JWT tokens too
    rc = client.get(f"{BASE_URI}/count",
                    headers={'Authorization': f'Bearer {rc.json()["access_token"]}',
                             'Origin': 'http://example.com'})
    assert_response(rc)


def test_api_token_refresh(botclient):
    ftbot, client = botclient
    rc = client_post(client, f"{BASE_URI}/token/login")
    assert_response(rc)
    rc = client.post(f"{BASE_URI}/token/refresh",
                     data=None,
                     headers={'Authorization': f'Bearer {rc.json()["refresh_token"]}',
                              'Origin': 'http://example.com'})
    assert_response(rc)
    assert 'access_token' in rc.json()
    assert 'refresh_token' not in rc.json()


def test_api_stop_workflow(botclient):
    ftbot, client = botclient
    assert ftbot.state == State.RUNNING
    rc = client_post(client, f"{BASE_URI}/stop")
    assert_response(rc)
    assert rc.json() == {'status': 'stopping trader ...'}
    assert ftbot.state == State.STOPPED

    # Stop bot again
    rc = client_post(client, f"{BASE_URI}/stop")
    assert_response(rc)
    assert rc.json() == {'status': 'already stopped'}

    # Start bot
    rc = client_post(client, f"{BASE_URI}/start")
    assert_response(rc)
    assert rc.json() == {'status': 'starting trader ...'}
    assert ftbot.state == State.RUNNING

    # Call start again
    rc = client_post(client, f"{BASE_URI}/start")
    assert_response(rc)
    assert rc.json() == {'status': 'already running'}


def test_api__init__(default_conf, mocker):
    """
    Test __init__() method
    """
    default_conf.update({"api_server": {"enabled": True,
                                        "listen_ip_address": "127.0.0.1",
                                        "listen_port": 8080,
                                        "username": "TestUser",
                                        "password": "testPass",
                                        }})
    mocker.patch('freqtrade.rpc.telegram.Updater', MagicMock())
    mocker.patch('freqtrade.rpc.api_server.webserver.ApiServer.start_api', MagicMock())
    apiserver = ApiServer(default_conf)
    apiserver.add_rpc_handler(RPC(get_patched_freqtradebot(mocker, default_conf)))
    assert apiserver._config == default_conf
    with pytest.raises(OperationalException, match="RPC Handler already attached."):
        apiserver.add_rpc_handler(RPC(get_patched_freqtradebot(mocker, default_conf)))

    ApiServer.shutdown()


def test_api_UvicornServer(mocker):
    thread_mock = mocker.patch('freqtrade.rpc.api_server.uvicorn_threaded.threading.Thread')
    s = UvicornServer(uvicorn.Config(MagicMock(), port=8080, host='127.0.0.1'))
    assert thread_mock.call_count == 0

    s.install_signal_handlers()
    # Original implementation starts a thread - make sure that's not the case
    assert thread_mock.call_count == 0

    # Fake started to avoid sleeping forever
    s.started = True
    s.run_in_thread()
    assert thread_mock.call_count == 1

    s.cleanup()
    assert s.should_exit is True


def test_api_UvicornServer_run(mocker):
    serve_mock = mocker.patch('freqtrade.rpc.api_server.uvicorn_threaded.UvicornServer.serve',
                              get_mock_coro(None))
    s = UvicornServer(uvicorn.Config(MagicMock(), port=8080, host='127.0.0.1'))
    assert serve_mock.call_count == 0

    s.install_signal_handlers()
    # Original implementation starts a thread - make sure that's not the case
    assert serve_mock.call_count == 0

    # Fake started to avoid sleeping forever
    s.started = True
    s.run()
    assert serve_mock.call_count == 1


def test_api_UvicornServer_run_no_uvloop(mocker, import_fails):
    serve_mock = mocker.patch('freqtrade.rpc.api_server.uvicorn_threaded.UvicornServer.serve',
                              get_mock_coro(None))
    s = UvicornServer(uvicorn.Config(MagicMock(), port=8080, host='127.0.0.1'))
    assert serve_mock.call_count == 0

    s.install_signal_handlers()
    # Original implementation starts a thread - make sure that's not the case
    assert serve_mock.call_count == 0

    # Fake started to avoid sleeping forever
    s.started = True
    s.run()
    assert serve_mock.call_count == 1


def test_api_run(default_conf, mocker, caplog):
    default_conf.update({"api_server": {"enabled": True,
                                        "listen_ip_address": "127.0.0.1",
                                        "listen_port": 8080,
                                        "username": "TestUser",
                                        "password": "testPass",
                                        }})
    mocker.patch('freqtrade.rpc.telegram.Updater', MagicMock())

    server_inst_mock = MagicMock()
    server_inst_mock.run_in_thread = MagicMock()
    server_inst_mock.run = MagicMock()
    server_mock = MagicMock(return_value=server_inst_mock)
    mocker.patch('freqtrade.rpc.api_server.webserver.UvicornServer', server_mock)

    apiserver = ApiServer(default_conf)
    apiserver.add_rpc_handler(RPC(get_patched_freqtradebot(mocker, default_conf)))

    assert server_mock.call_count == 1
    assert apiserver._config == default_conf
    apiserver.start_api()
    assert server_mock.call_count == 2
    assert server_inst_mock.run_in_thread.call_count == 2
    assert server_inst_mock.run.call_count == 0
    assert server_mock.call_args_list[0][0][0].host == "127.0.0.1"
    assert server_mock.call_args_list[0][0][0].port == 8080
    assert isinstance(server_mock.call_args_list[0][0][0].app, FastAPI)

    assert log_has("Starting HTTP Server at 127.0.0.1:8080", caplog)
    assert log_has("Starting Local Rest Server.", caplog)

    # Test binding to public
    caplog.clear()
    server_mock.reset_mock()
    apiserver._config.update({"api_server": {"enabled": True,
                                             "listen_ip_address": "0.0.0.0",
                                             "listen_port": 8089,
                                             "password": "",
                                             }})
    apiserver.start_api()

    assert server_mock.call_count == 1
    assert server_inst_mock.run_in_thread.call_count == 1
    assert server_inst_mock.run.call_count == 0
    assert server_mock.call_args_list[0][0][0].host == "0.0.0.0"
    assert server_mock.call_args_list[0][0][0].port == 8089
    assert isinstance(server_mock.call_args_list[0][0][0].app, FastAPI)
    assert log_has("Starting HTTP Server at 0.0.0.0:8089", caplog)
    assert log_has("Starting Local Rest Server.", caplog)
    assert log_has("SECURITY WARNING - Local Rest Server listening to external connections",
                   caplog)
    assert log_has("SECURITY WARNING - This is insecure please set to your loopback,"
                   "e.g 127.0.0.1 in config.json", caplog)
    assert log_has("SECURITY WARNING - No password for local REST Server defined. "
                   "Please make sure that this is intentional!", caplog)
    assert log_has_re("SECURITY WARNING - `jwt_secret_key` seems to be default.*", caplog)

    server_mock.reset_mock()
    apiserver._standalone = True
    apiserver.start_api()
    assert server_inst_mock.run_in_thread.call_count == 0
    assert server_inst_mock.run.call_count == 1

    apiserver1 = ApiServer(default_conf)
    assert id(apiserver1) == id(apiserver)

    apiserver._standalone = False

    # Test crashing API server
    caplog.clear()
    mocker.patch('freqtrade.rpc.api_server.webserver.UvicornServer',
                 MagicMock(side_effect=Exception))
    apiserver.start_api()
    assert log_has("Api server failed to start.", caplog)
    ApiServer.shutdown()


def test_api_cleanup(default_conf, mocker, caplog):
    default_conf.update({"api_server": {"enabled": True,
                                        "listen_ip_address": "127.0.0.1",
                                        "listen_port": 8080,
                                        "username": "TestUser",
                                        "password": "testPass",
                                        }})
    mocker.patch('freqtrade.rpc.telegram.Updater', MagicMock())

    server_mock = MagicMock()
    server_mock.cleanup = MagicMock()
    mocker.patch('freqtrade.rpc.api_server.webserver.UvicornServer', server_mock)

    apiserver = ApiServer(default_conf)
    apiserver.add_rpc_handler(RPC(get_patched_freqtradebot(mocker, default_conf)))

    apiserver.cleanup()
    assert apiserver._server.cleanup.call_count == 1
    assert log_has("Stopping API Server", caplog)
    ApiServer.shutdown()


def test_api_reloadconf(botclient):
    ftbot, client = botclient

    rc = client_post(client, f"{BASE_URI}/reload_config")
    assert_response(rc)
    assert rc.json() == {'status': 'Reloading config ...'}
    assert ftbot.state == State.RELOAD_CONFIG


def test_api_stopbuy(botclient):
    ftbot, client = botclient
    assert ftbot.config['max_open_trades'] != 0

    rc = client_post(client, f"{BASE_URI}/stopbuy")
    assert_response(rc)
    assert rc.json() == {'status': 'No more buy will occur from now. Run /reload_config to reset.'}
    assert ftbot.config['max_open_trades'] == 0


def test_api_balance(botclient, mocker, rpc_balance, tickers):
    ftbot, client = botclient

    ftbot.config['dry_run'] = False
    mocker.patch('freqtrade.exchange.Exchange.get_balances', return_value=rpc_balance)
    mocker.patch('freqtrade.exchange.Exchange.get_tickers', tickers)
    mocker.patch('freqtrade.exchange.Exchange.get_valid_pair_combination',
                 side_effect=lambda a, b: f"{a}/{b}")
    ftbot.wallets.update()

    rc = client_get(client, f"{BASE_URI}/balance")
    assert_response(rc)
    response = rc.json()
    assert "currencies" in response
    assert len(response["currencies"]) == 5
    assert response['currencies'][0] == {
        'currency': 'BTC',
        'free': 12.0,
        'balance': 12.0,
        'used': 0.0,
        'est_stake': 12.0,
        'stake': 'BTC',
    }
    assert 'starting_capital' in response
    assert 'starting_capital_fiat' in response
    assert 'starting_capital_pct' in response
    assert 'starting_capital_ratio' in response


@pytest.mark.parametrize('is_short', [True, False])
def test_api_count(botclient, mocker, ticker, fee, markets, is_short):
    ftbot, client = botclient
    patch_get_signal(ftbot)
    mocker.patch.multiple(
        'freqtrade.exchange.Exchange',
        get_balances=MagicMock(return_value=ticker),
        fetch_ticker=ticker,
        get_fee=fee,
        markets=PropertyMock(return_value=markets)
    )
    rc = client_get(client, f"{BASE_URI}/count")
    assert_response(rc)

    assert rc.json()["current"] == 0
    assert rc.json()["max"] == 1

    # Create some test data
    create_mock_trades(fee, is_short=is_short)
    rc = client_get(client, f"{BASE_URI}/count")
    assert_response(rc)
    assert rc.json()["current"] == 4
    assert rc.json()["max"] == 1

    ftbot.config['max_open_trades'] = float('inf')
    rc = client_get(client, f"{BASE_URI}/count")
    assert rc.json()["max"] == -1


def test_api_locks(botclient):
    ftbot, client = botclient

    rc = client_get(client, f"{BASE_URI}/locks")
    assert_response(rc)

    assert 'locks' in rc.json()

    assert rc.json()['lock_count'] == 0
    assert rc.json()['lock_count'] == len(rc.json()['locks'])

    PairLocks.lock_pair('ETH/BTC', datetime.now(timezone.utc) + timedelta(minutes=4), 'randreason')
    PairLocks.lock_pair('XRP/BTC', datetime.now(timezone.utc) + timedelta(minutes=20), 'deadbeef')

    rc = client_get(client, f"{BASE_URI}/locks")
    assert_response(rc)

    assert rc.json()['lock_count'] == 2
    assert rc.json()['lock_count'] == len(rc.json()['locks'])
    assert 'ETH/BTC' in (rc.json()['locks'][0]['pair'], rc.json()['locks'][1]['pair'])
    assert 'randreason' in (rc.json()['locks'][0]['reason'], rc.json()['locks'][1]['reason'])
    assert 'deadbeef' in (rc.json()['locks'][0]['reason'], rc.json()['locks'][1]['reason'])

    # Test deletions
    rc = client_delete(client, f"{BASE_URI}/locks/1")
    assert_response(rc)
    assert rc.json()['lock_count'] == 1

    rc = client_post(client, f"{BASE_URI}/locks/delete",
                     data='{"pair": "XRP/BTC"}')
    assert_response(rc)
    assert rc.json()['lock_count'] == 0


def test_api_show_config(botclient):
    ftbot, client = botclient
    patch_get_signal(ftbot)

    rc = client_get(client, f"{BASE_URI}/show_config")
    assert_response(rc)
<<<<<<< HEAD
    response = rc.json()
    assert 'dry_run' in response
    assert response['exchange'] == 'binance'
    assert response['timeframe'] == '5m'
    assert response['timeframe_ms'] == 300000
    assert response['timeframe_min'] == 5
    assert response['state'] == 'running'
    assert response['bot_name'] == 'freqtrade'
    assert response['trading_mode'] == 'spot'
    assert not response['trailing_stop']
    assert 'bid_strategy' in response
    assert 'ask_strategy' in response
    assert 'unfilledtimeout' in response
    assert 'version' in response
    assert 'api_version' in response
    assert 1.1 <= response['api_version'] <= 1.2
=======
    assert 'dry_run' in rc.json()
    assert rc.json()['exchange'] == 'binance'
    assert rc.json()['timeframe'] == '5m'
    assert rc.json()['timeframe_ms'] == 300000
    assert rc.json()['timeframe_min'] == 5
    assert rc.json()['state'] == 'running'
    assert rc.json()['bot_name'] == 'freqtrade'
    assert rc.json()['strategy_version'] is None
    assert not rc.json()['trailing_stop']
    assert 'bid_strategy' in rc.json()
    assert 'ask_strategy' in rc.json()
    assert 'unfilledtimeout' in rc.json()
    assert 'version' in rc.json()
    assert 'api_version' in rc.json()
    assert 1.1 <= rc.json()['api_version'] <= 1.2
>>>>>>> be6b1f6f


def test_api_daily(botclient, mocker, ticker, fee, markets):
    ftbot, client = botclient
    patch_get_signal(ftbot)
    mocker.patch.multiple(
        'freqtrade.exchange.Exchange',
        get_balances=MagicMock(return_value=ticker),
        fetch_ticker=ticker,
        get_fee=fee,
        markets=PropertyMock(return_value=markets)
    )
    rc = client_get(client, f"{BASE_URI}/daily")
    assert_response(rc)
    assert len(rc.json()['data']) == 7
    assert rc.json()['stake_currency'] == 'BTC'
    assert rc.json()['fiat_display_currency'] == 'USD'
    assert rc.json()['data'][0]['date'] == str(datetime.utcnow().date())


@pytest.mark.parametrize('is_short', [True, False])
def test_api_trades(botclient, mocker, fee, markets, is_short):
    ftbot, client = botclient
    patch_get_signal(ftbot)
    mocker.patch.multiple(
        'freqtrade.exchange.Exchange',
        markets=PropertyMock(return_value=markets)
    )
    rc = client_get(client, f"{BASE_URI}/trades")
    assert_response(rc)
    assert len(rc.json()) == 3
    assert rc.json()['trades_count'] == 0
    assert rc.json()['total_trades'] == 0

    create_mock_trades(fee, is_short=is_short)
    Trade.query.session.flush()

    rc = client_get(client, f"{BASE_URI}/trades")
    assert_response(rc)
    assert len(rc.json()['trades']) == 2
    assert rc.json()['trades_count'] == 2
    assert rc.json()['total_trades'] == 2
    assert rc.json()['trades'][0]['is_short'] == is_short
    rc = client_get(client, f"{BASE_URI}/trades?limit=1")
    assert_response(rc)
    assert len(rc.json()['trades']) == 1
    assert rc.json()['trades_count'] == 1
    assert rc.json()['total_trades'] == 2


@pytest.mark.parametrize('is_short', [True, False])
def test_api_trade_single(botclient, mocker, fee, ticker, markets, is_short):
    ftbot, client = botclient
    patch_get_signal(ftbot, enter_long=not is_short, enter_short=is_short)
    mocker.patch.multiple(
        'freqtrade.exchange.Exchange',
        markets=PropertyMock(return_value=markets),
        fetch_ticker=ticker,
    )
    rc = client_get(client, f"{BASE_URI}/trade/3")
    assert_response(rc, 404)
    assert rc.json()['detail'] == 'Trade not found.'

    create_mock_trades(fee, is_short=is_short)
    Trade.query.session.flush()

    rc = client_get(client, f"{BASE_URI}/trade/3")
    assert_response(rc)
    assert rc.json()['trade_id'] == 3
    assert rc.json()['is_short'] == is_short


@pytest.mark.parametrize('is_short', [True, False])
def test_api_delete_trade(botclient, mocker, fee, markets, is_short):
    ftbot, client = botclient
    patch_get_signal(ftbot, enter_long=not is_short, enter_short=is_short)
    stoploss_mock = MagicMock()
    cancel_mock = MagicMock()
    mocker.patch.multiple(
        'freqtrade.exchange.Exchange',
        markets=PropertyMock(return_value=markets),
        cancel_order=cancel_mock,
        cancel_stoploss_order=stoploss_mock,
    )
    rc = client_delete(client, f"{BASE_URI}/trades/1")
    # Error - trade won't exist yet.
    assert_response(rc, 502)

    create_mock_trades(fee, is_short=is_short)

    ftbot.strategy.order_types['stoploss_on_exchange'] = True
    trades = Trade.query.all()
    trades[1].stoploss_order_id = '1234'
    Trade.commit()
    assert len(trades) > 2

    rc = client_delete(client, f"{BASE_URI}/trades/1")
    assert_response(rc)
    assert rc.json()['result_msg'] == 'Deleted trade 1. Closed 1 open orders.'
    assert len(trades) - 1 == len(Trade.query.all())
    assert cancel_mock.call_count == 1

    cancel_mock.reset_mock()
    rc = client_delete(client, f"{BASE_URI}/trades/1")
    # Trade is gone now.
    assert_response(rc, 502)
    assert cancel_mock.call_count == 0

    assert len(trades) - 1 == len(Trade.query.all())
    rc = client_delete(client, f"{BASE_URI}/trades/2")
    assert_response(rc)
    assert rc.json()['result_msg'] == 'Deleted trade 2. Closed 2 open orders.'
    assert len(trades) - 2 == len(Trade.query.all())
    assert stoploss_mock.call_count == 1


def test_api_logs(botclient):
    ftbot, client = botclient
    rc = client_get(client, f"{BASE_URI}/logs")
    assert_response(rc)
    assert len(rc.json()) == 2
    assert 'logs' in rc.json()
    # Using a fixed comparison here would make this test fail!
    assert rc.json()['log_count'] > 1
    assert len(rc.json()['logs']) == rc.json()['log_count']

    assert isinstance(rc.json()['logs'][0], list)
    # date
    assert isinstance(rc.json()['logs'][0][0], str)
    # created_timestamp
    assert isinstance(rc.json()['logs'][0][1], float)
    assert isinstance(rc.json()['logs'][0][2], str)
    assert isinstance(rc.json()['logs'][0][3], str)
    assert isinstance(rc.json()['logs'][0][4], str)

    rc1 = client_get(client, f"{BASE_URI}/logs?limit=5")
    assert_response(rc1)
    assert len(rc1.json()) == 2
    assert 'logs' in rc1.json()
    # Using a fixed comparison here would make this test fail!
    if rc1.json()['log_count'] < 5:
        # Help debugging random test failure
        print(f"rc={rc.json()}")
        print(f"rc1={rc1.json()}")
    assert rc1.json()['log_count'] > 2
    assert len(rc1.json()['logs']) == rc1.json()['log_count']


def test_api_edge_disabled(botclient, mocker, ticker, fee, markets):
    ftbot, client = botclient
    patch_get_signal(ftbot)
    mocker.patch.multiple(
        'freqtrade.exchange.Exchange',
        get_balances=MagicMock(return_value=ticker),
        fetch_ticker=ticker,
        get_fee=fee,
        markets=PropertyMock(return_value=markets)
    )
    rc = client_get(client, f"{BASE_URI}/edge")
    assert_response(rc, 502)
    assert rc.json() == {"error": "Error querying /api/v1/edge: Edge is not enabled."}


@pytest.mark.parametrize('is_short,expected', [
    (
        True,
        {'best_pair': 'ETC/BTC', 'best_rate': -0.5, 'best_pair_profit_ratio': -0.005,
         'profit_all_coin': 43.61269123,
         'profit_all_fiat': 538398.67323435, 'profit_all_percent_mean': 66.41,
         'profit_all_ratio_mean': 0.664109545, 'profit_all_percent_sum': 398.47,
         'profit_all_ratio_sum': 3.98465727, 'profit_all_percent': 4.36,
         'profit_all_ratio': 0.043612222872799825, 'profit_closed_coin': -0.00673913,
         'profit_closed_fiat': -83.19455985, 'profit_closed_ratio_mean': -0.0075,
         'profit_closed_percent_mean': -0.75, 'profit_closed_ratio_sum': -0.015,
         'profit_closed_percent_sum': -1.5, 'profit_closed_ratio': -6.739057628404269e-06,
         'profit_closed_percent': -0.0, 'winning_trades': 0, 'losing_trades': 2}
    ),
    (
        False,
        {'best_pair': 'XRP/BTC', 'best_rate': 1.0, 'best_pair_profit_ratio': 0.01,
         'profit_all_coin': -44.0631579,
         'profit_all_fiat': -543959.6842755, 'profit_all_percent_mean': -66.41,
         'profit_all_ratio_mean': -0.6641100666666667, 'profit_all_percent_sum': -398.47,
         'profit_all_ratio_sum': -3.9846604, 'profit_all_percent': -4.41,
         'profit_all_ratio': -0.044063014216106644, 'profit_closed_coin': 0.00073913,
         'profit_closed_fiat': 9.124559849999999, 'profit_closed_ratio_mean': 0.0075,
         'profit_closed_percent_mean': 0.75, 'profit_closed_ratio_sum': 0.015,
         'profit_closed_percent_sum': 1.5, 'profit_closed_ratio': 7.391275897987988e-07,
         'profit_closed_percent': 0.0, 'winning_trades': 2, 'losing_trades': 0}
    ),
    (
        None,
        {'best_pair': 'XRP/BTC', 'best_rate': 1.0, 'best_pair_profit_ratio': 0.01,
         'profit_all_coin': -14.43790415,
         'profit_all_fiat': -178235.92673175, 'profit_all_percent_mean': 0.08,
         'profit_all_ratio_mean': 0.000835751666666662, 'profit_all_percent_sum': 0.5,
         'profit_all_ratio_sum': 0.005014509999999972, 'profit_all_percent': -1.44,
         'profit_all_ratio': -0.014437768014451796, 'profit_closed_coin': -0.00542913,
         'profit_closed_fiat': -67.02260985, 'profit_closed_ratio_mean': 0.0025,
         'profit_closed_percent_mean': 0.25, 'profit_closed_ratio_sum': 0.005,
         'profit_closed_percent_sum': 0.5, 'profit_closed_ratio': -5.429078808526421e-06,
         'profit_closed_percent': -0.0, 'winning_trades': 1, 'losing_trades': 1}
    )
])
def test_api_profit(botclient, mocker, ticker, fee, markets, is_short, expected):
    ftbot, client = botclient
    patch_get_signal(ftbot)
    mocker.patch.multiple(
        'freqtrade.exchange.Exchange',
        get_balances=MagicMock(return_value=ticker),
        fetch_ticker=ticker,
        get_fee=fee,
        markets=PropertyMock(return_value=markets)
    )

    rc = client_get(client, f"{BASE_URI}/profit")
    assert_response(rc, 200)
    assert rc.json()['trade_count'] == 0

    create_mock_trades(fee, is_short=is_short)
    # Simulate fulfilled LIMIT_BUY order for trade

    rc = client_get(client, f"{BASE_URI}/profit")
    assert_response(rc)
    # raise ValueError(rc.json())
    assert rc.json() == {
        'avg_duration': ANY,
        'best_pair': expected['best_pair'],
        'best_pair_profit_ratio': expected['best_pair_profit_ratio'],
        'best_rate': expected['best_rate'],
        'first_trade_date': ANY,
        'first_trade_timestamp': ANY,
        'latest_trade_date': '5 minutes ago',
        'latest_trade_timestamp': ANY,
        'profit_all_coin': expected['profit_all_coin'],
        'profit_all_fiat': expected['profit_all_fiat'],
        'profit_all_percent_mean': expected['profit_all_percent_mean'],
        'profit_all_ratio_mean': expected['profit_all_ratio_mean'],
        'profit_all_percent_sum': expected['profit_all_percent_sum'],
        'profit_all_ratio_sum': expected['profit_all_ratio_sum'],
        'profit_all_percent': expected['profit_all_percent'],
        'profit_all_ratio': expected['profit_all_ratio'],
        'profit_closed_coin': expected['profit_closed_coin'],
        'profit_closed_fiat': expected['profit_closed_fiat'],
        'profit_closed_ratio_mean': expected['profit_closed_ratio_mean'],
        'profit_closed_percent_mean': expected['profit_closed_percent_mean'],
        'profit_closed_ratio_sum': expected['profit_closed_ratio_sum'],
        'profit_closed_percent_sum': expected['profit_closed_percent_sum'],
        'profit_closed_ratio': expected['profit_closed_ratio'],
        'profit_closed_percent': expected['profit_closed_percent'],
        'trade_count': 6,
        'closed_trade_count': 2,
        'winning_trades': expected['winning_trades'],
        'losing_trades': expected['losing_trades'],
    }


@pytest.mark.parametrize('is_short', [True, False])
def test_api_stats(botclient, mocker, ticker, fee, markets, is_short):
    ftbot, client = botclient
    patch_get_signal(ftbot, enter_long=not is_short, enter_short=is_short)
    mocker.patch.multiple(
        'freqtrade.exchange.Exchange',
        get_balances=MagicMock(return_value=ticker),
        fetch_ticker=ticker,
        get_fee=fee,
        markets=PropertyMock(return_value=markets)
    )

    rc = client_get(client, f"{BASE_URI}/stats")
    assert_response(rc, 200)
    assert 'durations' in rc.json()
    assert 'sell_reasons' in rc.json()

    create_mock_trades(fee, is_short=is_short)

    rc = client_get(client, f"{BASE_URI}/stats")
    assert_response(rc, 200)
    assert 'durations' in rc.json()
    assert 'sell_reasons' in rc.json()

    assert 'wins' in rc.json()['durations']
    assert 'losses' in rc.json()['durations']
    assert 'draws' in rc.json()['durations']


def test_api_performance(botclient, fee):
    ftbot, client = botclient
    patch_get_signal(ftbot)

    trade = Trade(
        pair='LTC/ETH',
        amount=1,
        exchange='binance',
        stake_amount=1,
        open_rate=0.245441,
        open_order_id="123456",
        is_open=False,
        fee_close=fee.return_value,
        fee_open=fee.return_value,
        close_rate=0.265441,

    )
    trade.close_profit = trade.calc_profit_ratio()
    trade.close_profit_abs = trade.calc_profit()
    Trade.query.session.add(trade)

    trade = Trade(
        pair='XRP/ETH',
        amount=5,
        stake_amount=1,
        exchange='binance',
        open_rate=0.412,
        open_order_id="123456",
        is_open=False,
        fee_close=fee.return_value,
        fee_open=fee.return_value,
        close_rate=0.391
    )
    trade.close_profit = trade.calc_profit_ratio()
    trade.close_profit_abs = trade.calc_profit()

    Trade.query.session.add(trade)
    Trade.commit()

    rc = client_get(client, f"{BASE_URI}/performance")
    assert_response(rc)
    assert len(rc.json()) == 2
    assert rc.json() == [{'count': 1, 'pair': 'LTC/ETH', 'profit': 7.61, 'profit_pct': 7.61,
                          'profit_ratio': 0.07609203, 'profit_abs': 0.01872279},
                         {'count': 1, 'pair': 'XRP/ETH', 'profit': -5.57, 'profit_pct': -5.57,
                          'profit_ratio': -0.05570419, 'profit_abs': -0.1150375}]


@pytest.mark.parametrize(
    'is_short,current_rate,open_order_id,open_trade_value',
    [(True, 1.098e-05, 'dry_run_buy_short_12345', 15.0911775),
     (False, 1.099e-05, 'dry_run_buy_long_12345', 15.1668225)])
def test_api_status(botclient, mocker, ticker, fee, markets, is_short,
                    current_rate, open_order_id, open_trade_value):
    ftbot, client = botclient
    patch_get_signal(ftbot)
    mocker.patch.multiple(
        'freqtrade.exchange.Exchange',
        get_balances=MagicMock(return_value=ticker),
        fetch_ticker=ticker,
        get_fee=fee,
        markets=PropertyMock(return_value=markets),
        fetch_order=MagicMock(return_value={}),
    )

    rc = client_get(client, f"{BASE_URI}/status")
    assert_response(rc, 200)
    assert rc.json() == []
    create_mock_trades(fee, is_short=is_short)

    rc = client_get(client, f"{BASE_URI}/status")
    assert_response(rc)
    assert len(rc.json()) == 4
    assert rc.json()[0] == {
        'amount': 123.0,
        'amount_requested': 123.0,
        'close_date': None,
        'close_timestamp': None,
        'close_profit': None,
        'close_profit_pct': None,
        'close_profit_abs': None,
        'close_rate': None,
        'current_profit': ANY,
        'current_profit_pct': ANY,
        'current_profit_abs': ANY,
        'profit_ratio': ANY,
        'profit_pct': ANY,
        'profit_abs': ANY,
        'profit_fiat': ANY,
        'current_rate': current_rate,
        'open_date': ANY,
        'open_timestamp': ANY,
        'open_order': None,
        'open_rate': 0.123,
        'pair': 'ETH/BTC',
        'stake_amount': 0.001,
        'stop_loss_abs': ANY,
        'stop_loss_pct': ANY,
        'stop_loss_ratio': ANY,
        'stoploss_order_id': None,
        'stoploss_last_update': ANY,
        'stoploss_last_update_timestamp': ANY,
        'initial_stop_loss_abs': 0.0,
        'initial_stop_loss_pct': ANY,
        'initial_stop_loss_ratio': ANY,
        'stoploss_current_dist': ANY,
        'stoploss_current_dist_ratio': ANY,
        'stoploss_current_dist_pct': ANY,
        'stoploss_entry_dist': ANY,
        'stoploss_entry_dist_ratio': ANY,
        'trade_id': 1,
        'close_rate_requested': ANY,
        'fee_close': 0.0025,
        'fee_close_cost': None,
        'fee_close_currency': None,
        'fee_open': 0.0025,
        'fee_open_cost': None,
        'fee_open_currency': None,
        'is_open': True,
        "is_short": is_short,
        'max_rate': ANY,
        'min_rate': ANY,
        'open_order_id': open_order_id,
        'open_rate_requested': ANY,
        'open_trade_value': open_trade_value,
        'sell_reason': None,
        'sell_order_status': None,
        'strategy': CURRENT_TEST_STRATEGY,
        'buy_tag': None,
        'enter_tag': None,
        'timeframe': 5,
        'exchange': 'binance',
    }

    mocker.patch('freqtrade.exchange.Exchange.get_rate',
                 MagicMock(side_effect=ExchangeError("Pair 'ETH/BTC' not available")))

    rc = client_get(client, f"{BASE_URI}/status")
    assert_response(rc)
    resp_values = rc.json()
    assert len(resp_values) == 4
    assert isnan(resp_values[0]['profit_abs'])


def test_api_version(botclient):
    ftbot, client = botclient

    rc = client_get(client, f"{BASE_URI}/version")
    assert_response(rc)
    assert rc.json() == {"version": __version__}


def test_api_blacklist(botclient, mocker):
    ftbot, client = botclient

    rc = client_get(client, f"{BASE_URI}/blacklist")
    assert_response(rc)
    # DOGE and HOT are not in the markets mock!
    assert rc.json() == {"blacklist": ["DOGE/BTC", "HOT/BTC"],
                         "blacklist_expanded": [],
                         "length": 2,
                         "method": ["StaticPairList"],
                         "errors": {},
                         }

    # Add ETH/BTC to blacklist
    rc = client_post(client, f"{BASE_URI}/blacklist",
                     data='{"blacklist": ["ETH/BTC"]}')
    assert_response(rc)
    assert rc.json() == {"blacklist": ["DOGE/BTC", "HOT/BTC", "ETH/BTC"],
                         "blacklist_expanded": ["ETH/BTC"],
                         "length": 3,
                         "method": ["StaticPairList"],
                         "errors": {},
                         }

    rc = client_post(client, f"{BASE_URI}/blacklist",
                     data='{"blacklist": ["XRP/.*"]}')
    assert_response(rc)
    assert rc.json() == {"blacklist": ["DOGE/BTC", "HOT/BTC", "ETH/BTC", "XRP/.*"],
                         "blacklist_expanded": ["ETH/BTC", "XRP/BTC", "XRP/USDT"],
                         "length": 4,
                         "method": ["StaticPairList"],
                         "errors": {},
                         }


def test_api_whitelist(botclient):
    ftbot, client = botclient

    rc = client_get(client, f"{BASE_URI}/whitelist")
    assert_response(rc)
    assert rc.json() == {
        "whitelist": ['ETH/BTC', 'LTC/BTC', 'XRP/BTC', 'NEO/BTC'],
        "length": 4,
        "method": ["StaticPairList"]
    }


# TODO -lev: add test for forcebuy (short) when feature is supported
def test_api_forcebuy(botclient, mocker, fee):
    ftbot, client = botclient

    rc = client_post(client, f"{BASE_URI}/forcebuy",
                     data='{"pair": "ETH/BTC"}')
    assert_response(rc, 502)
    assert rc.json() == {"error": "Error querying /api/v1/forcebuy: Forcebuy not enabled."}

    # enable forcebuy
    ftbot.config['forcebuy_enable'] = True

    fbuy_mock = MagicMock(return_value=None)
    mocker.patch("freqtrade.rpc.RPC._rpc_forcebuy", fbuy_mock)
    rc = client_post(client, f"{BASE_URI}/forcebuy",
                     data='{"pair": "ETH/BTC"}')
    assert_response(rc)
    assert rc.json() == {"status": "Error buying pair ETH/BTC."}

    # Test creating trade
    fbuy_mock = MagicMock(return_value=Trade(
        pair='ETH/ETH',
        amount=1,
        amount_requested=1,
        exchange='binance',
        stake_amount=1,
        open_rate=0.245441,
        open_order_id="123456",
        open_date=datetime.utcnow(),
        is_open=False,
        is_short=False,
        fee_close=fee.return_value,
        fee_open=fee.return_value,
        close_rate=0.265441,
        id=22,
        timeframe=5,
        strategy=CURRENT_TEST_STRATEGY
    ))
    mocker.patch("freqtrade.rpc.RPC._rpc_forcebuy", fbuy_mock)

    rc = client_post(client, f"{BASE_URI}/forcebuy",
                     data='{"pair": "ETH/BTC"}')
    assert_response(rc)
    assert rc.json() == {
        'amount': 1,
        'amount_requested': 1,
        'trade_id': 22,
        'close_date': None,
        'close_timestamp': None,
        'close_rate': 0.265441,
        'open_date': ANY,
        'open_timestamp': ANY,
        'open_rate': 0.245441,
        'pair': 'ETH/ETH',
        'stake_amount': 1,
        'stop_loss_abs': None,
        'stop_loss_pct': None,
        'stop_loss_ratio': None,
        'stoploss_order_id': None,
        'stoploss_last_update': None,
        'stoploss_last_update_timestamp': None,
        'initial_stop_loss_abs': None,
        'initial_stop_loss_pct': None,
        'initial_stop_loss_ratio': None,
        'close_profit': None,
        'close_profit_pct': None,
        'close_profit_abs': None,
        'close_rate_requested': None,
        'profit_ratio': None,
        'profit_pct': None,
        'profit_abs': None,
        'profit_fiat': None,
        'fee_close': 0.0025,
        'fee_close_cost': None,
        'fee_close_currency': None,
        'fee_open': 0.0025,
        'fee_open_cost': None,
        'fee_open_currency': None,
        'is_open': False,
        'is_short': False,
        'max_rate': None,
        'min_rate': None,
        'open_order_id': '123456',
        'open_rate_requested': None,
        'open_trade_value': 0.24605460,
        'sell_reason': None,
        'sell_order_status': None,
        'strategy': CURRENT_TEST_STRATEGY,
        'buy_tag': None,
        'enter_tag': None,
        'timeframe': 5,
        'exchange': 'binance',
    }


def test_api_forcesell(botclient, mocker, ticker, fee, markets):
    ftbot, client = botclient
    mocker.patch.multiple(
        'freqtrade.exchange.Exchange',
        get_balances=MagicMock(return_value=ticker),
        fetch_ticker=ticker,
        get_fee=fee,
        markets=PropertyMock(return_value=markets),
        _is_dry_limit_order_filled=MagicMock(return_value=False),
    )
    patch_get_signal(ftbot)

    rc = client_post(client, f"{BASE_URI}/forcesell",
                     data='{"tradeid": "1"}')
    assert_response(rc, 502)
    assert rc.json() == {"error": "Error querying /api/v1/forcesell: invalid argument"}

    ftbot.enter_positions()

    rc = client_post(client, f"{BASE_URI}/forcesell",
                     data='{"tradeid": "1"}')
    assert_response(rc)
    assert rc.json() == {'result': 'Created sell order for trade 1.'}


def test_api_pair_candles(botclient, ohlcv_history):
    ftbot, client = botclient
    timeframe = '5m'
    amount = 3

    # No pair
    rc = client_get(client,
                    f"{BASE_URI}/pair_candles?limit={amount}&timeframe={timeframe}")
    assert_response(rc, 422)

    # No timeframe
    rc = client_get(client,
                    f"{BASE_URI}/pair_candles?pair=XRP%2FBTC")
    assert_response(rc, 422)

    rc = client_get(client,
                    f"{BASE_URI}/pair_candles?limit={amount}&pair=XRP%2FBTC&timeframe={timeframe}")
    assert_response(rc)
    assert 'columns' in rc.json()
    assert 'data_start_ts' in rc.json()
    assert 'data_start' in rc.json()
    assert 'data_stop' in rc.json()
    assert 'data_stop_ts' in rc.json()
    assert len(rc.json()['data']) == 0
    ohlcv_history['sma'] = ohlcv_history['close'].rolling(2).mean()
    ohlcv_history['enter_long'] = 0
    ohlcv_history.loc[1, 'enter_long'] = 1
    ohlcv_history['exit_long'] = 0
    ohlcv_history['enter_short'] = 0
    ohlcv_history['exit_short'] = 0

    ftbot.dataprovider._set_cached_df("XRP/BTC", timeframe, ohlcv_history, CandleType.SPOT)

    rc = client_get(client,
                    f"{BASE_URI}/pair_candles?limit={amount}&pair=XRP%2FBTC&timeframe={timeframe}")
    assert_response(rc)
    assert 'strategy' in rc.json()
    assert rc.json()['strategy'] == CURRENT_TEST_STRATEGY
    assert 'columns' in rc.json()
    assert 'data_start_ts' in rc.json()
    assert 'data_start' in rc.json()
    assert 'data_stop' in rc.json()
    assert 'data_stop_ts' in rc.json()
    assert rc.json()['data_start'] == '2017-11-26 08:50:00+00:00'
    assert rc.json()['data_start_ts'] == 1511686200000
    assert rc.json()['data_stop'] == '2017-11-26 09:00:00+00:00'
    assert rc.json()['data_stop_ts'] == 1511686800000
    assert isinstance(rc.json()['columns'], list)
    assert set(rc.json()['columns']) == {
        'date', 'open', 'high', 'low', 'close', 'volume',
        'sma', 'enter_long', 'exit_long', 'enter_short', 'exit_short', '__date_ts',
        '_enter_long_signal_close', '_exit_long_signal_close',
        '_enter_short_signal_close', '_exit_short_signal_close'
    }
    assert 'pair' in rc.json()
    assert rc.json()['pair'] == 'XRP/BTC'

    assert 'data' in rc.json()
    assert len(rc.json()['data']) == amount

    assert (rc.json()['data'] ==
            [['2017-11-26 08:50:00', 8.794e-05, 8.948e-05, 8.794e-05, 8.88e-05, 0.0877869,
              None, 0, 0, 0, 0, 1511686200000, None, None, None, None],
             ['2017-11-26 08:55:00', 8.88e-05, 8.942e-05, 8.88e-05,
                 8.893e-05, 0.05874751, 8.886500000000001e-05, 1, 0, 0, 0, 1511686500000, 8.893e-05,
                 None, None, None],
             ['2017-11-26 09:00:00', 8.891e-05, 8.893e-05, 8.875e-05, 8.877e-05,
                 0.7039405, 8.885e-05, 0, 0, 0, 0, 1511686800000, None, None, None, None]

             ])


def test_api_pair_history(botclient, ohlcv_history):
    ftbot, client = botclient
    timeframe = '5m'

    # No pair
    rc = client_get(client,
                    f"{BASE_URI}/pair_history?timeframe={timeframe}"
                    f"&timerange=20180111-20180112&strategy={CURRENT_TEST_STRATEGY}")
    assert_response(rc, 422)

    # No Timeframe
    rc = client_get(client,
                    f"{BASE_URI}/pair_history?pair=UNITTEST%2FBTC"
                    f"&timerange=20180111-20180112&strategy={CURRENT_TEST_STRATEGY}")
    assert_response(rc, 422)

    # No timerange
    rc = client_get(client,
                    f"{BASE_URI}/pair_history?pair=UNITTEST%2FBTC&timeframe={timeframe}"
                    f"&strategy={CURRENT_TEST_STRATEGY}")
    assert_response(rc, 422)

    # No strategy
    rc = client_get(client,
                    f"{BASE_URI}/pair_history?pair=UNITTEST%2FBTC&timeframe={timeframe}"
                    "&timerange=20180111-20180112")
    assert_response(rc, 422)

    # Working
    rc = client_get(client,
                    f"{BASE_URI}/pair_history?pair=UNITTEST%2FBTC&timeframe={timeframe}"
                    f"&timerange=20180111-20180112&strategy={CURRENT_TEST_STRATEGY}")
    assert_response(rc, 200)
    assert rc.json()['length'] == 289
    assert len(rc.json()['data']) == rc.json()['length']
    assert 'columns' in rc.json()
    assert 'data' in rc.json()
    assert rc.json()['pair'] == 'UNITTEST/BTC'
    assert rc.json()['strategy'] == CURRENT_TEST_STRATEGY
    assert rc.json()['data_start'] == '2018-01-11 00:00:00+00:00'
    assert rc.json()['data_start_ts'] == 1515628800000
    assert rc.json()['data_stop'] == '2018-01-12 00:00:00+00:00'
    assert rc.json()['data_stop_ts'] == 1515715200000

    # No data found
    rc = client_get(client,
                    f"{BASE_URI}/pair_history?pair=UNITTEST%2FBTC&timeframe={timeframe}"
                    f"&timerange=20200111-20200112&strategy={CURRENT_TEST_STRATEGY}")
    assert_response(rc, 502)
    assert rc.json()['error'] == ("Error querying /api/v1/pair_history: "
                                  "No data for UNITTEST/BTC, 5m in 20200111-20200112 found.")


def test_api_plot_config(botclient):
    ftbot, client = botclient

    rc = client_get(client, f"{BASE_URI}/plot_config")
    assert_response(rc)
    assert rc.json() == {}

    ftbot.strategy.plot_config = {
        'main_plot': {'sma': {}},
        'subplots': {'RSI': {'rsi': {'color': 'red'}}}
    }
    rc = client_get(client, f"{BASE_URI}/plot_config")
    assert_response(rc)
    assert rc.json() == ftbot.strategy.plot_config
    assert isinstance(rc.json()['main_plot'], dict)
    assert isinstance(rc.json()['subplots'], dict)

    ftbot.strategy.plot_config = {'main_plot': {'sma': {}}}
    rc = client_get(client, f"{BASE_URI}/plot_config")
    assert_response(rc)

    assert isinstance(rc.json()['main_plot'], dict)
    assert isinstance(rc.json()['subplots'], dict)


def test_api_strategies(botclient):
    ftbot, client = botclient

    rc = client_get(client, f"{BASE_URI}/strategies")

    assert_response(rc)
    assert rc.json() == {'strategies': [
        'HyperoptableStrategy',
        'InformativeDecoratorTest',
        'StrategyTestV2',
        'StrategyTestV3',
        'TestStrategyLegacyV1',
    ]}


def test_api_strategy(botclient):
    ftbot, client = botclient

    rc = client_get(client, f"{BASE_URI}/strategy/{CURRENT_TEST_STRATEGY}")

    assert_response(rc)
    assert rc.json()['strategy'] == CURRENT_TEST_STRATEGY

    data = (Path(__file__).parents[1] / "strategy/strats/strategy_test_v3.py").read_text()
    assert rc.json()['code'] == data

    rc = client_get(client, f"{BASE_URI}/strategy/NoStrat")
    assert_response(rc, 404)


def test_list_available_pairs(botclient):
    ftbot, client = botclient

    rc = client_get(client, f"{BASE_URI}/available_pairs")

    assert_response(rc)
    assert rc.json()['length'] == 13
    assert isinstance(rc.json()['pairs'], list)

    rc = client_get(client, f"{BASE_URI}/available_pairs?timeframe=5m")
    assert_response(rc)
    assert rc.json()['length'] == 12

    rc = client_get(client, f"{BASE_URI}/available_pairs?stake_currency=ETH")
    assert_response(rc)
    assert rc.json()['length'] == 1
    assert rc.json()['pairs'] == ['XRP/ETH']
    assert len(rc.json()['pair_interval']) == 2

    rc = client_get(client, f"{BASE_URI}/available_pairs?stake_currency=ETH&timeframe=5m")
    assert_response(rc)
    assert rc.json()['length'] == 1
    assert rc.json()['pairs'] == ['XRP/ETH']
    assert len(rc.json()['pair_interval']) == 1

    ftbot.config['trading_mode'] = 'futures'
    rc = client_get(
        client, f"{BASE_URI}/available_pairs?timeframe=1h")
    assert_response(rc)
    assert rc.json()['length'] == 1
    assert rc.json()['pairs'] == ['XRP/USDT']

    rc = client_get(
        client, f"{BASE_URI}/available_pairs?timeframe=1h&candletype=mark")
    assert_response(rc)
    assert rc.json()['length'] == 2
    assert rc.json()['pairs'] == ['UNITTEST/USDT', 'XRP/USDT']
    assert len(rc.json()['pair_interval']) == 2


def test_sysinfo(botclient):
    ftbot, client = botclient

    rc = client_get(client, f"{BASE_URI}/sysinfo")
    assert_response(rc)
    result = rc.json()
    assert 'cpu_pct' in result
    assert 'ram_pct' in result


def test_api_backtesting(botclient, mocker, fee, caplog):
    ftbot, client = botclient
    mocker.patch('freqtrade.exchange.Exchange.get_fee', fee)

    # Backtesting not started yet
    rc = client_get(client, f"{BASE_URI}/backtest")
    assert_response(rc)

    result = rc.json()
    assert result['status'] == 'not_started'
    assert not result['running']
    assert result['status_msg'] == 'Backtest not yet executed'
    assert result['progress'] == 0

    # Reset backtesting
    rc = client_delete(client, f"{BASE_URI}/backtest")
    assert_response(rc)
    result = rc.json()
    assert result['status'] == 'reset'
    assert not result['running']
    assert result['status_msg'] == 'Backtest reset'

    # start backtesting
    data = {
        "strategy": CURRENT_TEST_STRATEGY,
        "timeframe": "5m",
        "timerange": "20180110-20180111",
        "max_open_trades": 3,
        "stake_amount": 100,
        "dry_run_wallet": 1000,
        "enable_protections": False
    }
    rc = client_post(client, f"{BASE_URI}/backtest", data=json.dumps(data))
    assert_response(rc)
    result = rc.json()

    assert result['status'] == 'running'
    assert result['progress'] == 0
    assert result['running']
    assert result['status_msg'] == 'Backtest started'

    rc = client_get(client, f"{BASE_URI}/backtest")
    assert_response(rc)

    result = rc.json()
    assert result['status'] == 'ended'
    assert not result['running']
    assert result['status_msg'] == 'Backtest ended'
    assert result['progress'] == 1
    assert result['backtest_result']

    rc = client_get(client, f"{BASE_URI}/backtest/abort")
    assert_response(rc)
    result = rc.json()
    assert result['status'] == 'not_running'
    assert not result['running']
    assert result['status_msg'] == 'Backtest ended'

    # Simulate running backtest
    ApiServer._bgtask_running = True
    rc = client_get(client, f"{BASE_URI}/backtest/abort")
    assert_response(rc)
    result = rc.json()
    assert result['status'] == 'stopping'
    assert not result['running']
    assert result['status_msg'] == 'Backtest ended'

    # Get running backtest...
    rc = client_get(client, f"{BASE_URI}/backtest")
    assert_response(rc)
    result = rc.json()
    assert result['status'] == 'running'
    assert result['running']
    assert result['step'] == "backtest"
    assert result['status_msg'] == "Backtest running"

    # Try delete with task still running
    rc = client_delete(client, f"{BASE_URI}/backtest")
    assert_response(rc)
    result = rc.json()
    assert result['status'] == 'running'

    # Post to backtest that's still running
    rc = client_post(client, f"{BASE_URI}/backtest", data=json.dumps(data))
    assert_response(rc, 502)
    result = rc.json()
    assert 'Bot Background task already running' in result['error']

    ApiServer._bgtask_running = False

    mocker.patch('freqtrade.optimize.backtesting.Backtesting.backtest_one_strategy',
                 side_effect=DependencyException())
    rc = client_post(client, f"{BASE_URI}/backtest", data=json.dumps(data))
    assert log_has("Backtesting caused an error: ", caplog)

    # Delete backtesting to avoid leakage since the backtest-object may stick around.
    rc = client_delete(client, f"{BASE_URI}/backtest")
    assert_response(rc)

    result = rc.json()
    assert result['status'] == 'reset'
    assert not result['running']
    assert result['status_msg'] == 'Backtest reset'<|MERGE_RESOLUTION|>--- conflicted
+++ resolved
@@ -527,7 +527,6 @@
 
     rc = client_get(client, f"{BASE_URI}/show_config")
     assert_response(rc)
-<<<<<<< HEAD
     response = rc.json()
     assert 'dry_run' in response
     assert response['exchange'] == 'binance'
@@ -537,6 +536,7 @@
     assert response['state'] == 'running'
     assert response['bot_name'] == 'freqtrade'
     assert response['trading_mode'] == 'spot'
+    assert response['strategy_version'] is None
     assert not response['trailing_stop']
     assert 'bid_strategy' in response
     assert 'ask_strategy' in response
@@ -544,23 +544,6 @@
     assert 'version' in response
     assert 'api_version' in response
     assert 1.1 <= response['api_version'] <= 1.2
-=======
-    assert 'dry_run' in rc.json()
-    assert rc.json()['exchange'] == 'binance'
-    assert rc.json()['timeframe'] == '5m'
-    assert rc.json()['timeframe_ms'] == 300000
-    assert rc.json()['timeframe_min'] == 5
-    assert rc.json()['state'] == 'running'
-    assert rc.json()['bot_name'] == 'freqtrade'
-    assert rc.json()['strategy_version'] is None
-    assert not rc.json()['trailing_stop']
-    assert 'bid_strategy' in rc.json()
-    assert 'ask_strategy' in rc.json()
-    assert 'unfilledtimeout' in rc.json()
-    assert 'version' in rc.json()
-    assert 'api_version' in rc.json()
-    assert 1.1 <= rc.json()['api_version'] <= 1.2
->>>>>>> be6b1f6f
 
 
 def test_api_daily(botclient, mocker, ticker, fee, markets):
