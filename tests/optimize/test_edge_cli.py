# pragma pylint: disable=missing-docstring, C0103, C0330
# pragma pylint: disable=protected-access, too-many-lines, invalid-name, too-many-arguments

from unittest.mock import MagicMock

from freqtrade.commands.optimize_commands import setup_optimize_configuration, start_edge
from freqtrade.enums import RunMode
from freqtrade.optimize.edge_cli import EdgeCli
<<<<<<< HEAD
from tests.conftest import (CURRENT_TEST_STRATEGY, get_args, log_has, log_has_re, patch_exchange,
                            patched_configuration_load_config_file)
=======
from tests.conftest import get_args, log_has, patch_exchange, patched_configuration_load_config_file
>>>>>>> e7418cdc


def test_setup_optimize_configuration_without_arguments(mocker, default_conf, caplog) -> None:
    patched_configuration_load_config_file(mocker, default_conf)

    args = [
        'edge',
        '--config', 'config.json',
        '--strategy', CURRENT_TEST_STRATEGY,
    ]

    config = setup_optimize_configuration(get_args(args), RunMode.EDGE)
    assert config['runmode'] == RunMode.EDGE

    assert 'max_open_trades' in config
    assert 'stake_currency' in config
    assert 'stake_amount' in config
    assert 'exchange' in config
    assert 'pair_whitelist' in config['exchange']
    assert 'datadir' in config
    assert log_has('Using data directory: {} ...'.format(config['datadir']), caplog)
    assert 'timeframe' in config

    assert 'timerange' not in config
    assert 'stoploss_range' not in config


def test_setup_edge_configuration_with_arguments(mocker, edge_conf, caplog) -> None:
    patched_configuration_load_config_file(mocker, edge_conf)
    mocker.patch(
        'freqtrade.configuration.configuration.create_datadir',
        lambda c, x: x
    )

    args = [
        'edge',
        '--config', 'config.json',
        '--strategy', CURRENT_TEST_STRATEGY,
        '--datadir', '/foo/bar',
        '--timeframe', '1m',
        '--timerange', ':100',
        '--stoplosses=-0.01,-0.10,-0.001'
    ]

    config = setup_optimize_configuration(get_args(args), RunMode.EDGE)
    assert 'max_open_trades' in config
    assert 'stake_currency' in config
    assert 'stake_amount' in config
    assert 'exchange' in config
    assert 'pair_whitelist' in config['exchange']
    assert 'datadir' in config
    assert config['runmode'] == RunMode.EDGE
    assert log_has('Using data directory: {} ...'.format(config['datadir']), caplog)
    assert 'timeframe' in config
    assert log_has('Parameter -i/--timeframe detected ... Using timeframe: 1m ...',
                   caplog)

    assert 'timerange' in config
    assert log_has('Parameter --timerange detected: {} ...'.format(config['timerange']), caplog)


def test_start(mocker, fee, edge_conf, caplog) -> None:
    start_mock = MagicMock()
    mocker.patch('freqtrade.exchange.Exchange.get_fee', fee)
    patch_exchange(mocker)
    mocker.patch('freqtrade.optimize.edge_cli.EdgeCli.start', start_mock)
    patched_configuration_load_config_file(mocker, edge_conf)

    args = [
        'edge',
        '--config', 'config.json',
        '--strategy', CURRENT_TEST_STRATEGY,
    ]
    pargs = get_args(args)
    start_edge(pargs)
    assert log_has('Starting freqtrade in Edge mode', caplog)
    assert start_mock.call_count == 1


def test_edge_init(mocker, edge_conf) -> None:
    patch_exchange(mocker)
    edge_conf['stake_amount'] = 20
    edge_cli = EdgeCli(edge_conf)
    assert edge_cli.config == edge_conf
    assert edge_cli.config['stake_amount'] == 'unlimited'
    assert callable(edge_cli.edge.calculate)


def test_edge_init_fee(mocker, edge_conf) -> None:
    patch_exchange(mocker)
    edge_conf['fee'] = 0.1234
    edge_conf['stake_amount'] = 20
    fee_mock = mocker.patch('freqtrade.exchange.Exchange.get_fee', MagicMock(return_value=0.5))
    edge_cli = EdgeCli(edge_conf)
    assert edge_cli.edge.fee == 0.1234
    assert fee_mock.call_count == 0


def test_edge_start(mocker, edge_conf) -> None:
    mock_calculate = mocker.patch('freqtrade.edge.edge_positioning.Edge.calculate',
                                  return_value=True)
    table_mock = mocker.patch('freqtrade.optimize.edge_cli.generate_edge_table')

    patch_exchange(mocker)
    edge_conf['stake_amount'] = 20

    edge_cli = EdgeCli(edge_conf)
    edge_cli.start()
    assert mock_calculate.call_count == 1
    assert table_mock.call_count == 1<|MERGE_RESOLUTION|>--- conflicted
+++ resolved
@@ -6,12 +6,8 @@
 from freqtrade.commands.optimize_commands import setup_optimize_configuration, start_edge
 from freqtrade.enums import RunMode
 from freqtrade.optimize.edge_cli import EdgeCli
-<<<<<<< HEAD
-from tests.conftest import (CURRENT_TEST_STRATEGY, get_args, log_has, log_has_re, patch_exchange,
+from tests.conftest import (CURRENT_TEST_STRATEGY, get_args, log_has, patch_exchange,
                             patched_configuration_load_config_file)
-=======
-from tests.conftest import get_args, log_has, patch_exchange, patched_configuration_load_config_file
->>>>>>> e7418cdc
 
 
 def test_setup_optimize_configuration_without_arguments(mocker, default_conf, caplog) -> None:
