--- conflicted
+++ resolved
@@ -2,11 +2,7 @@
 pandas==1.4.1
 pandas-ta==0.3.14b
 
-<<<<<<< HEAD
-ccxt==1.73.17
-=======
 ccxt==1.73.70
->>>>>>> 5a4f30d1
 # Pin cryptography for now due to rust build errors with piwheels
 cryptography==36.0.1
 aiohttp==3.8.1
