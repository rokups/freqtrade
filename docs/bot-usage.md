# Start the bot

This page explains the different parameters of the bot and how to run it.

!!! Note
    If you've used `setup.sh`, don't forget to activate your virtual environment (`source .env/bin/activate`) before running freqtrade commands.

## Bot commands

```
<<<<<<< HEAD
usage: freqtrade [-h] [-V]
                 {trade,backtesting,edge,hyperopt,create-userdir,list-exchanges,download-data,plot-dataframe,plot-profit}
=======
usage: freqtrade [-h] [-v] [--logfile FILE] [-V] [-c PATH] [-d PATH]
                 [--userdir PATH] [-s NAME] [--strategy-path PATH]
                 [--db-url PATH] [--sd-notify]
                 {backtesting,edge,hyperopt,create-userdir,list-exchanges,list-timeframes,download-data,plot-dataframe,plot-profit}
>>>>>>> a52366c4
                 ...

Free, open source crypto trading bot

positional arguments:
<<<<<<< HEAD
  {trade,backtesting,edge,hyperopt,create-userdir,list-exchanges,download-data,plot-dataframe,plot-profit}
    trade               Trade module.
=======
  {backtesting,edge,hyperopt,create-userdir,list-exchanges,list-timeframes,download-data,plot-dataframe,plot-profit}
>>>>>>> a52366c4
    backtesting         Backtesting module.
    edge                Edge module.
    hyperopt            Hyperopt module.
    create-userdir      Create user-data directory.
    list-exchanges      Print available exchanges.
<<<<<<< HEAD
=======
    list-timeframes     Print available ticker intervals (timeframes) for the
                        exchange.
>>>>>>> a52366c4
    download-data       Download backtesting data.
    plot-dataframe      Plot candles with indicators.
    plot-profit         Generate plot showing profits.

optional arguments:
  -h, --help            show this help message and exit
  -V, --version         show program's version number and exit
```

### Bot trading commands

```
usage: freqtrade trade [-h] [-v] [--logfile FILE] [-V] [-c PATH] [-d PATH]
                       [--userdir PATH] [-s NAME] [--strategy-path PATH]
                       [--db-url PATH] [--sd-notify] [--dry-run]

optional arguments:
  -h, --help            show this help message and exit
  --db-url PATH         Override trades database URL, this is useful in custom
                        deployments (default: `sqlite:///tradesv3.sqlite` for
                        Live Run mode, `sqlite://` for Dry Run).
  --sd-notify           Notify systemd service manager.
  --dry-run             Enforce dry-run for trading (removes Exchange secrets
                        and simulates trades).

Common arguments:
  -v, --verbose         Verbose mode (-vv for more, -vvv to get all messages).
  --logfile FILE        Log to the file specified.
  -V, --version         show program's version number and exit
  -c PATH, --config PATH
                        Specify configuration file (default: `config.json`).
                        Multiple --config options may be used. Can be set to
                        `-` to read config from stdin.
  -d PATH, --datadir PATH
                        Path to directory with historical backtesting data.
  --userdir PATH, --user-data-dir PATH
                        Path to userdata directory.

Strategy arguments:
  -s NAME, --strategy NAME
                        Specify strategy class name which will be used by the
                        bot.
  --strategy-path PATH  Specify additional strategy lookup path.
```

### How to specify which configuration file be used?

The bot allows you to select which configuration file you want to use by means of
the `-c/--config` command line option:

```bash
freqtrade trade -c path/far/far/away/config.json
```

Per default, the bot loads the `config.json` configuration file from the current
working directory.

### How to use multiple configuration files?

The bot allows you to use multiple configuration files by specifying multiple
`-c/--config` options in the command line. Configuration parameters
defined in the latter configuration files override parameters with the same name
defined in the previous configuration files specified in the command line earlier.

For example, you can make a separate configuration file with your key and secrete
for the Exchange you use for trading, specify default configuration file with
empty key and secrete values while running in the Dry Mode (which does not actually
require them):

```bash
freqtrade trade -c ./config.json
```

and specify both configuration files when running in the normal Live Trade Mode:

```bash
freqtrade trade -c ./config.json -c path/to/secrets/keys.config.json
```

This could help you hide your private Exchange key and Exchange secrete on you local machine
by setting appropriate file permissions for the file which contains actual secrets and, additionally,
prevent unintended disclosure of sensitive private data when you publish examples
of your configuration in the project issues or in the Internet.

See more details on this technique with examples in the documentation page on
[configuration](configuration.md).

### Where to store custom data

Freqtrade allows the creation of a user-data directory using `freqtrade create-userdir --userdir someDirectory`.
This directory will look as follows:

```
user_data/
├── backtest_results
├── data
├── hyperopts
├── hyperopt_results
├── plot
└── strategies
```

You can add the entry "user_data_dir" setting to your configuration, to always point your bot to this directory.
Alternatively, pass in `--userdir` to every command.
The bot will fail to start if the directory does not exist, but will create necessary subdirectories.

This directory should contain your custom strategies, custom hyperopts and hyperopt loss functions, backtesting historical data (downloaded using either backtesting command or the download script) and plot outputs.

It is recommended to use version control to keep track of changes to your strategies.

### How to use **--strategy**?

This parameter will allow you to load your custom strategy class.
Per default without `--strategy` or `-s` the bot will load the
`DefaultStrategy` included with the bot (`freqtrade/strategy/default_strategy.py`).

The bot will search your strategy file within `user_data/strategies` and `freqtrade/strategy`.

To load a strategy, simply pass the class name (e.g.: `CustomStrategy`) in this parameter.

**Example:**
In `user_data/strategies` you have a file `my_awesome_strategy.py` which has
a strategy class called `AwesomeStrategy` to load it:

```bash
freqtrade trade --strategy AwesomeStrategy
```

If the bot does not find your strategy file, it will display in an error
message the reason (File not found, or errors in your code).

Learn more about strategy file in
[Strategy Customization](strategy-customization.md).

### How to use **--strategy-path**?

This parameter allows you to add an additional strategy lookup path, which gets
checked before the default locations (The passed path must be a directory!):

```bash
freqtrade trade --strategy AwesomeStrategy --strategy-path /some/directory
```

#### How to install a strategy?

This is very simple. Copy paste your strategy file into the directory
`user_data/strategies` or use `--strategy-path`. And voila, the bot is ready to use it.

### How to use **--db-url**?

When you run the bot in Dry-run mode, per default no transactions are
stored in a database. If you want to store your bot actions in a DB
using `--db-url`. This can also be used to specify a custom database
in production mode. Example command:

```bash
freqtrade trade -c config.json --db-url sqlite:///tradesv3.dry_run.sqlite
```

## Backtesting commands

Backtesting also uses the config specified via `-c/--config`.

```
<<<<<<< HEAD
usage: freqtrade backtesting [-h] [-v] [--logfile FILE] [-V] [-c PATH]
                             [-d PATH] [--userdir PATH] [-s NAME]
                             [--strategy-path PATH] [-i TICKER_INTERVAL]
                             [--timerange TIMERANGE] [--max_open_trades INT]
                             [--stake_amount STAKE_AMOUNT] [--eps] [--dmmp]
=======
usage: freqtrade backtesting [-h] [-i TICKER_INTERVAL] [--timerange TIMERANGE]
                             [--max_open_trades INT]
                             [--stake_amount STAKE_AMOUNT] [--fee FLOAT]
                             [--eps] [--dmmp]
>>>>>>> a52366c4
                             [--strategy-list STRATEGY_LIST [STRATEGY_LIST ...]]
                             [--export EXPORT] [--export-filename PATH]

optional arguments:
  -h, --help            show this help message and exit
  -i TICKER_INTERVAL, --ticker-interval TICKER_INTERVAL
                        Specify ticker interval (`1m`, `5m`, `30m`, `1h`,
                        `1d`).
  --timerange TIMERANGE
                        Specify what timerange of data to use.
  --max_open_trades INT
                        Specify max_open_trades to use.
  --stake_amount STAKE_AMOUNT
                        Specify stake_amount.
  --fee FLOAT           Specify fee ratio. Will be applied twice (on trade
                        entry and exit).
  --eps, --enable-position-stacking
                        Allow buying the same pair multiple times (position
                        stacking).
  --dmmp, --disable-max-market-positions
                        Disable applying `max_open_trades` during backtest
                        (same as setting `max_open_trades` to a very high
                        number).
  --strategy-list STRATEGY_LIST [STRATEGY_LIST ...]
                        Provide a space-separated list of strategies to
                        backtest. Please note that ticker-interval needs to be
                        set either in config or via command line. When using
                        this together with `--export trades`, the strategy-
                        name is injected into the filename (so `backtest-
                        data.json` becomes `backtest-data-
                        DefaultStrategy.json`
  --export EXPORT       Export backtest results, argument are: trades.
                        Example: `--export=trades`
  --export-filename PATH
                        Save backtest results to the file with this filename
                        (default: `user_data/backtest_results/backtest-
                        result.json`). Requires `--export` to be set as well.
                        Example: `--export-filename=user_data/backtest_results
                        /backtest_today.json`

<<<<<<< HEAD
Common arguments:
  -v, --verbose         Verbose mode (-vv for more, -vvv to get all messages).
  --logfile FILE        Log to the file specified.
  -V, --version         show program's version number and exit
  -c PATH, --config PATH
                        Specify configuration file (default: `config.json`).
                        Multiple --config options may be used. Can be set to
                        `-` to read config from stdin.
  -d PATH, --datadir PATH
                        Path to directory with historical backtesting data.
  --userdir PATH, --user-data-dir PATH
                        Path to userdata directory.

Strategy arguments:
  -s NAME, --strategy NAME
                        Specify strategy class name (default:
                        `DefaultStrategy`).
  --strategy-path PATH  Specify additional strategy lookup path.

=======
>>>>>>> a52366c4
```

### Getting historic data for backtesting

The first time your run Backtesting, you will need to download some historic data first.
This can be accomplished by using `freqtrade download-data`.  
Check the corresponding [Data Downloading](data-download.md) section for more details

## Hyperopt commands

To optimize your strategy, you can use hyperopt parameter hyperoptimization
to find optimal parameter values for your stategy.

```
usage: freqtrade hyperopt [-h] [-v] [--logfile FILE] [-V] [-c PATH] [-d PATH]
                          [--userdir PATH] [-s NAME] [--strategy-path PATH]
                          [-i TICKER_INTERVAL] [--timerange TIMERANGE]
                          [--max_open_trades INT]
<<<<<<< HEAD
                          [--stake_amount STAKE_AMOUNT]
                          [--hyperopt NAME] [--hyperopt-path PATH]
                          [--eps] [-e INT]
                          [--spaces {all,buy,sell,roi,stoploss} [{all,buy,sell,roi,stoploss} ...]]
=======
                          [--stake_amount STAKE_AMOUNT] [--fee FLOAT]
                          [--customhyperopt NAME] [--hyperopt-path PATH]
                          [--eps] [-e INT]
                          [-s {all,buy,sell,roi,stoploss} [{all,buy,sell,roi,stoploss} ...]]
>>>>>>> a52366c4
                          [--dmmp] [--print-all] [--no-color] [--print-json]
                          [-j JOBS] [--random-state INT] [--min-trades INT]
                          [--continue] [--hyperopt-loss NAME]

optional arguments:
  -h, --help            show this help message and exit
  -i TICKER_INTERVAL, --ticker-interval TICKER_INTERVAL
                        Specify ticker interval (`1m`, `5m`, `30m`, `1h`,
                        `1d`).
  --timerange TIMERANGE
                        Specify what timerange of data to use.
  --max_open_trades INT
                        Specify max_open_trades to use.
  --stake_amount STAKE_AMOUNT
                        Specify stake_amount.
<<<<<<< HEAD
  --hyperopt NAME
                        Specify hyperopt class name which will be used by the
                        bot.
=======
  --fee FLOAT           Specify fee ratio. Will be applied twice (on trade
                        entry and exit).
  --customhyperopt NAME
                        Specify hyperopt class name (default:
                        `DefaultHyperOpt`).
>>>>>>> a52366c4
  --hyperopt-path PATH  Specify additional lookup path for Hyperopts and
                        Hyperopt Loss functions.
  --eps, --enable-position-stacking
                        Allow buying the same pair multiple times (position
                        stacking).
  -e INT, --epochs INT  Specify number of epochs (default: 100).
  --spaces {all,buy,sell,roi,stoploss} [{all,buy,sell,roi,stoploss} ...]
                        Specify which parameters to hyperopt. Space-separated
                        list. Default: `all`.
  --dmmp, --disable-max-market-positions
                        Disable applying `max_open_trades` during backtest
                        (same as setting `max_open_trades` to a very high
                        number).
  --print-all           Print all results, not only the best ones.
  --no-color            Disable colorization of hyperopt results. May be
                        useful if you are redirecting output to a file.
  --print-json          Print best result detailization in JSON format.
  -j JOBS, --job-workers JOBS
                        The number of concurrently running jobs for
                        hyperoptimization (hyperopt worker processes). If -1
                        (default), all CPUs are used, for -2, all CPUs but one
                        are used, etc. If 1 is given, no parallel computing
                        code is used at all.
  --random-state INT    Set random state to some positive integer for
                        reproducible hyperopt results.
  --min-trades INT      Set minimal desired number of trades for evaluations
                        in the hyperopt optimization path (default: 1).
  --continue            Continue hyperopt from previous runs. By default,
                        temporary files will be removed and hyperopt will
                        start from scratch.
  --hyperopt-loss NAME  Specify the class name of the hyperopt loss function
                        class (IHyperOptLoss). Different functions can
                        generate completely different results, since the
                        target for optimization is different. Built-in
                        Hyperopt-loss-functions are: DefaultHyperOptLoss,
<<<<<<< HEAD
                        OnlyProfitHyperOptLoss, SharpeHyperOptLoss (default:
                        `DefaultHyperOptLoss`).


Common arguments:
  -v, --verbose         Verbose mode (-vv for more, -vvv to get all messages).
  --logfile FILE        Log to the file specified.
  -V, --version         show program's version number and exit
  -c PATH, --config PATH
                        Specify configuration file (default: `config.json`).
                        Multiple --config options may be used. Can be set to
                        `-` to read config from stdin.
  -d PATH, --datadir PATH
                        Path to directory with historical backtesting data.
  --userdir PATH, --user-data-dir PATH
                        Path to userdata directory.

Strategy arguments:
  -s NAME, --strategy NAME
                        Specify strategy class name (default:
                        `DefaultStrategy`).
  --strategy-path PATH  Specify additional strategy lookup path.

=======
                        OnlyProfitHyperOptLoss, SharpeHyperOptLoss.(default:
                        `DefaultHyperOptLoss`).
>>>>>>> a52366c4
```

## Edge commands

To know your trade expectancy and winrate against historical data, you can use Edge.

```
<<<<<<< HEAD
usage: freqtrade edge [-h] [-v] [--logfile FILE] [-V] [-c PATH] [-d PATH]
                      [--userdir PATH] [-s NAME] [--strategy-path PATH]
                      [-i TICKER_INTERVAL] [--timerange TIMERANGE]
                      [--max_open_trades INT] [--stake_amount STAKE_AMOUNT]
                      [--stoplosses STOPLOSS_RANGE]
=======
usage: freqtrade edge [-h] [-i TICKER_INTERVAL] [--timerange TIMERANGE]
                      [--max_open_trades INT] [--stake_amount STAKE_AMOUNT]
                      [--fee FLOAT] [--stoplosses STOPLOSS_RANGE]
>>>>>>> a52366c4

optional arguments:
  -h, --help            show this help message and exit
  -i TICKER_INTERVAL, --ticker-interval TICKER_INTERVAL
                        Specify ticker interval (`1m`, `5m`, `30m`, `1h`,
                        `1d`).
  --timerange TIMERANGE
                        Specify what timerange of data to use.
  --max_open_trades INT
                        Specify max_open_trades to use.
  --stake_amount STAKE_AMOUNT
                        Specify stake_amount.
  --fee FLOAT           Specify fee ratio. Will be applied twice (on trade
                        entry and exit).
  --stoplosses STOPLOSS_RANGE
                        Defines a range of stoploss values against which edge
                        will assess the strategy. The format is "min,max,step"
                        (without any space). Example:
                        `--stoplosses=-0.01,-0.1,-0.001`

<<<<<<< HEAD
Common arguments:
  -v, --verbose         Verbose mode (-vv for more, -vvv to get all messages).
  --logfile FILE        Log to the file specified.
  -V, --version         show program's version number and exit
  -c PATH, --config PATH
                        Specify configuration file (default: `config.json`).
                        Multiple --config options may be used. Can be set to
                        `-` to read config from stdin.
  -d PATH, --datadir PATH
                        Path to directory with historical backtesting data.
  --userdir PATH, --user-data-dir PATH
                        Path to userdata directory.

Strategy arguments:
  -s NAME, --strategy NAME
                        Specify strategy class name (default:
                        `DefaultStrategy`).
  --strategy-path PATH  Specify additional strategy lookup path.

=======
>>>>>>> a52366c4
```

To understand edge and how to read the results, please read the [edge documentation](edge.md).

## Next step

The optimal strategy of the bot will change with time depending of the market trends. The next step is to
[Strategy Customization](strategy-customization.md).<|MERGE_RESOLUTION|>--- conflicted
+++ resolved
@@ -8,36 +8,20 @@
 ## Bot commands
 
 ```
-<<<<<<< HEAD
 usage: freqtrade [-h] [-V]
                  {trade,backtesting,edge,hyperopt,create-userdir,list-exchanges,download-data,plot-dataframe,plot-profit}
-=======
-usage: freqtrade [-h] [-v] [--logfile FILE] [-V] [-c PATH] [-d PATH]
-                 [--userdir PATH] [-s NAME] [--strategy-path PATH]
-                 [--db-url PATH] [--sd-notify]
-                 {backtesting,edge,hyperopt,create-userdir,list-exchanges,list-timeframes,download-data,plot-dataframe,plot-profit}
->>>>>>> a52366c4
                  ...
 
 Free, open source crypto trading bot
 
 positional arguments:
-<<<<<<< HEAD
   {trade,backtesting,edge,hyperopt,create-userdir,list-exchanges,download-data,plot-dataframe,plot-profit}
     trade               Trade module.
-=======
-  {backtesting,edge,hyperopt,create-userdir,list-exchanges,list-timeframes,download-data,plot-dataframe,plot-profit}
->>>>>>> a52366c4
     backtesting         Backtesting module.
     edge                Edge module.
     hyperopt            Hyperopt module.
     create-userdir      Create user-data directory.
     list-exchanges      Print available exchanges.
-<<<<<<< HEAD
-=======
-    list-timeframes     Print available ticker intervals (timeframes) for the
-                        exchange.
->>>>>>> a52366c4
     download-data       Download backtesting data.
     plot-dataframe      Plot candles with indicators.
     plot-profit         Generate plot showing profits.
@@ -202,18 +186,11 @@
 Backtesting also uses the config specified via `-c/--config`.
 
 ```
-<<<<<<< HEAD
 usage: freqtrade backtesting [-h] [-v] [--logfile FILE] [-V] [-c PATH]
                              [-d PATH] [--userdir PATH] [-s NAME]
                              [--strategy-path PATH] [-i TICKER_INTERVAL]
                              [--timerange TIMERANGE] [--max_open_trades INT]
                              [--stake_amount STAKE_AMOUNT] [--eps] [--dmmp]
-=======
-usage: freqtrade backtesting [-h] [-i TICKER_INTERVAL] [--timerange TIMERANGE]
-                             [--max_open_trades INT]
-                             [--stake_amount STAKE_AMOUNT] [--fee FLOAT]
-                             [--eps] [--dmmp]
->>>>>>> a52366c4
                              [--strategy-list STRATEGY_LIST [STRATEGY_LIST ...]]
                              [--export EXPORT] [--export-filename PATH]
 
@@ -254,7 +231,6 @@
                         Example: `--export-filename=user_data/backtest_results
                         /backtest_today.json`
 
-<<<<<<< HEAD
 Common arguments:
   -v, --verbose         Verbose mode (-vv for more, -vvv to get all messages).
   --logfile FILE        Log to the file specified.
@@ -274,8 +250,6 @@
                         `DefaultStrategy`).
   --strategy-path PATH  Specify additional strategy lookup path.
 
-=======
->>>>>>> a52366c4
 ```
 
 ### Getting historic data for backtesting
@@ -294,17 +268,10 @@
                           [--userdir PATH] [-s NAME] [--strategy-path PATH]
                           [-i TICKER_INTERVAL] [--timerange TIMERANGE]
                           [--max_open_trades INT]
-<<<<<<< HEAD
                           [--stake_amount STAKE_AMOUNT]
                           [--hyperopt NAME] [--hyperopt-path PATH]
                           [--eps] [-e INT]
                           [--spaces {all,buy,sell,roi,stoploss} [{all,buy,sell,roi,stoploss} ...]]
-=======
-                          [--stake_amount STAKE_AMOUNT] [--fee FLOAT]
-                          [--customhyperopt NAME] [--hyperopt-path PATH]
-                          [--eps] [-e INT]
-                          [-s {all,buy,sell,roi,stoploss} [{all,buy,sell,roi,stoploss} ...]]
->>>>>>> a52366c4
                           [--dmmp] [--print-all] [--no-color] [--print-json]
                           [-j JOBS] [--random-state INT] [--min-trades INT]
                           [--continue] [--hyperopt-loss NAME]
@@ -320,17 +287,9 @@
                         Specify max_open_trades to use.
   --stake_amount STAKE_AMOUNT
                         Specify stake_amount.
-<<<<<<< HEAD
   --hyperopt NAME
                         Specify hyperopt class name which will be used by the
                         bot.
-=======
-  --fee FLOAT           Specify fee ratio. Will be applied twice (on trade
-                        entry and exit).
-  --customhyperopt NAME
-                        Specify hyperopt class name (default:
-                        `DefaultHyperOpt`).
->>>>>>> a52366c4
   --hyperopt-path PATH  Specify additional lookup path for Hyperopts and
                         Hyperopt Loss functions.
   --eps, --enable-position-stacking
@@ -366,7 +325,6 @@
                         generate completely different results, since the
                         target for optimization is different. Built-in
                         Hyperopt-loss-functions are: DefaultHyperOptLoss,
-<<<<<<< HEAD
                         OnlyProfitHyperOptLoss, SharpeHyperOptLoss (default:
                         `DefaultHyperOptLoss`).
 
@@ -390,10 +348,6 @@
                         `DefaultStrategy`).
   --strategy-path PATH  Specify additional strategy lookup path.
 
-=======
-                        OnlyProfitHyperOptLoss, SharpeHyperOptLoss.(default:
-                        `DefaultHyperOptLoss`).
->>>>>>> a52366c4
 ```
 
 ## Edge commands
@@ -401,17 +355,11 @@
 To know your trade expectancy and winrate against historical data, you can use Edge.
 
 ```
-<<<<<<< HEAD
 usage: freqtrade edge [-h] [-v] [--logfile FILE] [-V] [-c PATH] [-d PATH]
                       [--userdir PATH] [-s NAME] [--strategy-path PATH]
                       [-i TICKER_INTERVAL] [--timerange TIMERANGE]
                       [--max_open_trades INT] [--stake_amount STAKE_AMOUNT]
                       [--stoplosses STOPLOSS_RANGE]
-=======
-usage: freqtrade edge [-h] [-i TICKER_INTERVAL] [--timerange TIMERANGE]
-                      [--max_open_trades INT] [--stake_amount STAKE_AMOUNT]
-                      [--fee FLOAT] [--stoplosses STOPLOSS_RANGE]
->>>>>>> a52366c4
 
 optional arguments:
   -h, --help            show this help message and exit
@@ -432,7 +380,6 @@
                         (without any space). Example:
                         `--stoplosses=-0.01,-0.1,-0.001`
 
-<<<<<<< HEAD
 Common arguments:
   -v, --verbose         Verbose mode (-vv for more, -vvv to get all messages).
   --logfile FILE        Log to the file specified.
@@ -452,8 +399,6 @@
                         `DefaultStrategy`).
   --strategy-path PATH  Specify additional strategy lookup path.
 
-=======
->>>>>>> a52366c4
 ```
 
 To understand edge and how to read the results, please read the [edge documentation](edge.md).
