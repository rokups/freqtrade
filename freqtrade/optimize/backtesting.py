--- conflicted
+++ resolved
@@ -394,9 +394,6 @@
 
         return None
 
-<<<<<<< HEAD
-    def _enter_trade(self, pair: str, row: List, direction: str) -> Optional[LocalTrade]:
-=======
     def _get_sell_trade_entry(self, trade: LocalTrade, sell_row: Tuple) -> Optional[LocalTrade]:
         if self.timeframe_detail and trade.pair in self.detail_data:
             sell_candle_time = sell_row[DATE_IDX].to_pydatetime()
@@ -410,9 +407,12 @@
             if len(detail_data) == 0:
                 # Fall back to "regular" data if no detail data was found for this candle
                 return self._get_sell_trade_entry_for_candle(trade, sell_row)
-            detail_data['buy'] = sell_row[BUY_IDX]
-            detail_data['sell'] = sell_row[SELL_IDX]
-            headers = ['date', 'buy', 'open', 'close', 'sell', 'low', 'high']
+            detail_data['enter_long'] = sell_row[LONG_IDX]
+            detail_data['exit_long'] = sell_row[ELONG_IDX]
+            detail_data['enter_short'] = sell_row[SHORT_IDX]
+            detail_data['exit_short'] = sell_row[ESHORT_IDX]
+            headers = ['date', 'open', 'high', 'low', 'close', 'enter_long', 'exit_long',
+                       'enter_short', 'exit_short']
             for det_row in detail_data[headers].values.tolist():
                 res = self._get_sell_trade_entry_for_candle(trade, det_row)
                 if res:
@@ -423,8 +423,7 @@
         else:
             return self._get_sell_trade_entry_for_candle(trade, sell_row)
 
-    def _enter_trade(self, pair: str, row: List) -> Optional[LocalTrade]:
->>>>>>> 5184cc77
+    def _enter_trade(self, pair: str, row: List, direction: str) -> Optional[LocalTrade]:
         try:
             stake_amount = self.wallets.get_trade_stake_amount(pair, None)
         except DependencyException:
