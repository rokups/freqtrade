--- conflicted
+++ resolved
@@ -318,11 +318,7 @@
             self.set_isolated_liq(self.isolated_liq)
         self.recalc_open_trade_value()
 
-<<<<<<< HEAD
     def _set_stop_loss(self, stop_loss: float, percent: float):
-=======
-    def set_stop_loss(self, stop_loss: float):
->>>>>>> 10d214cc
         """
             Method you should use to set self.stop_loss.
             Assures stop_loss is not passed the liquidation price
@@ -339,15 +335,12 @@
             self.initial_stop_loss = sl
         self.stop_loss = sl
 
-<<<<<<< HEAD
         if self.is_short:
             self.stop_loss_pct = abs(percent)
         else:
             self.stop_loss_pct = -1 * abs(percent)
         self.stoploss_last_update = datetime.utcnow()
 
-=======
->>>>>>> 10d214cc
     def set_isolated_liq(self, isolated_liq: float):
         """
             Method you should use to set self.liquidation price.
@@ -364,13 +357,6 @@
 
         self.isolated_liq = isolated_liq
 
-<<<<<<< HEAD
-=======
-    def set_is_short(self, is_short: bool):
-        self.is_short = is_short
-        self.recalc_open_trade_value()
-
->>>>>>> 10d214cc
     def __repr__(self):
         open_since = self.open_date.strftime(DATETIME_PRINT_FORMAT) if self.is_open else 'closed'
         leverage = self.leverage or 1.0
@@ -468,18 +454,6 @@
         self.max_rate = max(current_price, self.max_rate or self.open_rate)
         self.min_rate = min(current_price, self.min_rate or self.open_rate)
 
-<<<<<<< HEAD
-=======
-    def _set_new_stoploss(self, new_loss: float, stoploss: float):
-        """Assign new stop value"""
-        self.set_stop_loss(new_loss)
-        if self.is_short:
-            self.stop_loss_pct = abs(stoploss)
-        else:
-            self.stop_loss_pct = -1 * abs(stoploss)
-        self.stoploss_last_update = datetime.utcnow()
-
->>>>>>> 10d214cc
     def adjust_stop_loss(self, current_price: float, stoploss: float,
                          initial: bool = False) -> None:
         """
@@ -569,11 +543,7 @@
 
         logger.info('Updating trade (id=%s) ...', self.id)
 
-<<<<<<< HEAD
         if order_type in ('market', 'limit') and self.enter_side == order['side']:
-=======
-        if order_type in ('market', 'limit') and self.is_opening_trade(order['side']):
->>>>>>> 10d214cc
             # Update open rate and actual amount
             self.open_rate = float(safe_value_fallback(order, 'average', 'price'))
             self.amount = float(safe_value_fallback(order, 'filled', 'amount'))
@@ -584,11 +554,7 @@
                 payment = "SELL" if self.is_short else "BUY"
                 logger.info(f'{order_type.upper()}_{payment} has been fulfilled for {self}.')
             self.open_order_id = None
-<<<<<<< HEAD
         elif order_type in ('market', 'limit') and self.exit_side == order['side']:
-=======
-        elif order_type in ('market', 'limit') and self.is_closing_trade(order['side']):
->>>>>>> 10d214cc
             if self.is_open:
                 payment = "BUY" if self.is_short else "SELL"
                 # TODO-mg: On shorts, you buy a little bit more than the amount (amount + interest)
@@ -629,22 +595,14 @@
         """
         Update Fee parameters. Only acts once per side
         """
-<<<<<<< HEAD
         if self.enter_side == side and self.fee_open_currency is None:
-=======
-        if self.is_opening_trade(side) and self.fee_open_currency is None:
->>>>>>> 10d214cc
             self.fee_open_cost = fee_cost
             self.fee_open_currency = fee_currency
             if fee_rate is not None:
                 self.fee_open = fee_rate
                 # Assume close-fee will fall into the same fee category and take an educated guess
                 self.fee_close = fee_rate
-<<<<<<< HEAD
         elif self.exit_side == side and self.fee_close_currency is None:
-=======
-        elif self.is_closing_trade(side) and self.fee_close_currency is None:
->>>>>>> 10d214cc
             self.fee_close_cost = fee_cost
             self.fee_close_currency = fee_currency
             if fee_rate is not None:
@@ -654,15 +612,9 @@
         """
         Verify if this side (buy / sell) has already been updated
         """
-<<<<<<< HEAD
         if self.enter_side == side:
             return self.fee_open_currency is not None
         elif self.exit_side == side:
-=======
-        if self.is_opening_trade(side):
-            return self.fee_open_currency is not None
-        elif self.is_closing_trade(side):
->>>>>>> 10d214cc
             return self.fee_close_currency is not None
         else:
             return False
